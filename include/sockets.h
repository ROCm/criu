#ifndef CR_SOCKETS_H__
#define CR_SOCKETS_H__

#include <sys/types.h>
#include <unistd.h>
#include <stdbool.h>

struct cr_fdset;
<<<<<<< HEAD
extern int try_dump_socket(pid_t pid, char *fd_name, struct cr_fdset *cr_fdset);
=======
extern int try_dump_socket(char *dir_name, int fd, struct cr_fdset *cr_fdset);
>>>>>>> d7121ede

extern int collect_sockets(void);
extern int prepare_sockets(int pid);
extern void show_unixsk(int fd);

#endif /* CR_SOCKETS_H__ */<|MERGE_RESOLUTION|>--- conflicted
+++ resolved
@@ -6,11 +6,7 @@
 #include <stdbool.h>
 
 struct cr_fdset;
-<<<<<<< HEAD
-extern int try_dump_socket(pid_t pid, char *fd_name, struct cr_fdset *cr_fdset);
-=======
-extern int try_dump_socket(char *dir_name, int fd, struct cr_fdset *cr_fdset);
->>>>>>> d7121ede
+extern int try_dump_socket(pid_t pid, int fd, struct cr_fdset *cr_fdset);
 
 extern int collect_sockets(void);
 extern int prepare_sockets(int pid);
