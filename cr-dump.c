#include <stdio.h>
#include <stdlib.h>
#include <stdarg.h>
#include <signal.h>
#include <limits.h>
#include <unistd.h>
#include <errno.h>
#include <string.h>

#include <fcntl.h>

#include <sys/types.h>
#include <sys/stat.h>
#include <sys/vfs.h>

#include <sys/sendfile.h>

#include <linux/major.h>

#include "types.h"
#include "list.h"

#include "compiler.h"
#include "crtools.h"
#include "syscall.h"
#include "ptrace.h"
#include "util.h"
#include "sockets.h"

#include "image.h"

#include "parasite-syscall.h"
#include "parasite-blob.h"

#ifndef CONFIG_X86_64
# error No x86-32 support yet
#endif

static char big_buffer[PATH_MAX];
static char loc_buf[PAGE_SIZE];

void free_pstree(struct list_head *pstree_list)
{
	struct pstree_item *item, *p;

	list_for_each_entry_safe(item, p, pstree_list, list) {
		xfree(item->children);
		xfree(item->threads);
		xfree(item);
	}

	INIT_LIST_HEAD(pstree_list);
}

void free_mappings(struct list_head *vma_area_list)
{
	struct vma_area *vma_area, *p;

	list_for_each_entry_safe(vma_area, p, vma_area_list, list) {
		if (vma_area->vm_file_fd > 0)
			close(vma_area->vm_file_fd);
		free(vma_area);
	}

	INIT_LIST_HEAD(vma_area_list);
}

static int collect_mappings(pid_t pid, int pid_dir, struct list_head *vma_area_list)
{
	struct vma_area *vma_area;
	int ret = -1;

	pr_info("\n");
	pr_info("Collecting mappings (pid: %d)\n", pid);
	pr_info("----------------------------------------\n");

	ret = parse_maps(pid, pid_dir, vma_area_list, true);
	if (ret)
		goto err;

	pr_info_vma_list(vma_area_list);

	pr_info("----------------------------------------\n");

err:
	return ret;

err_bogus_mapping:
	pr_err("Bogus mapping %lx-%lx\n",
	       vma_area->vma.start,
	       vma_area->vma.end);
	goto err;
}

<<<<<<< HEAD
static int dump_one_reg_file(int type, unsigned long fd_name, int lfd,
			     bool do_close_lfd, unsigned long pos,
			     unsigned int flags, char *id,
			     struct cr_fdset *cr_fdset)
=======
struct fd_parms {
	unsigned long fd_name;
	unsigned long pos;
	unsigned int flags;
	char *id;
};

static int dump_one_reg_file(int type, struct fd_parms *p, int lfd,
		struct cr_fdset *cr_fdset, bool do_close)
>>>>>>> d7121ede
{
	struct fdinfo_entry e;
	char fd_str[128];
	int len;
	int ret = -1;

	snprintf(fd_str, sizeof(fd_str), "/proc/self/fd/%d", lfd);
	len = readlink(fd_str, big_buffer, sizeof(big_buffer) - 1);
	if (len < 0) {
		pr_perror("Can't readlink %s\n", fd_str);
		goto err;
	}

	big_buffer[len] = '\0';
	pr_info("Dumping path for %lx fd via self %d [%s]\n",
		p->fd_name, lfd, big_buffer);

	if (do_close_lfd)
		close(lfd);

	e.type	= type;
	e.len	= len;
	e.flags = p->flags;
	e.pos	= p->pos;
	e.addr	= p->fd_name;
	if (p->id)
		memcpy(e.id, p->id, FD_ID_SIZE);
	else
		memzero(e.id, FD_ID_SIZE);

	pr_info("fdinfo: type: %2x len: %2x flags: %4x pos: %8x addr: %16lx\n",
		type, len, p->flags, p->pos, p->fd_name);

	write_ptr_safe(cr_fdset->fds[CR_FD_FDINFO], &e, err);
	write_safe(cr_fdset->fds[CR_FD_FDINFO], big_buffer, e.len, err);

	ret = 0;
err:
	return ret;
}

static int dump_cwd(int pid_dir, struct cr_fdset *cr_fdset)
{
	int ret = -1;
	int fd;
	struct fd_parms p = {
		.fd_name = ~0L,
		.pos = 0,
		.flags = 0,
		.id = NULL,
	};

	fd = open_proc(pid_dir, "cwd");
	if (fd < 0) {
		pr_perror("Failed to openat cwd\n");
		return -1;
	}

	return dump_one_reg_file(FDINFO_FD, &p, fd, cr_fdset, 1);
}


static int dump_pipe_and_data(int lfd, struct pipe_entry *e,
			      struct cr_fdset *cr_fdset)
{
	int fd_pipes;
	int steal_pipe[2];
	int pipe_size;
	int has_bytes;
	int ret = -1;

	fd_pipes = cr_fdset->fds[CR_FD_PIPES];

	pr_info("Dumping data from pipe %x\n", e->pipeid);
	if (pipe(steal_pipe) < 0) {
		pr_perror("Can't create pipe for stealing data\n");
		goto err;
	}

	pipe_size = fcntl(lfd, F_GETPIPE_SZ);
	if (pipe_size < 0) {
		pr_err("Can't obtain piped data size\n");
		goto err;
	}

	has_bytes = tee(lfd, steal_pipe[1], pipe_size, SPLICE_F_NONBLOCK);
	if (has_bytes < 0) {
		if (errno != EAGAIN) {
			pr_perror("Can't pick pipe data\n");
			goto err_close;
		} else
			has_bytes = 0;
	}

	e->bytes = has_bytes;
	write_ptr_safe(fd_pipes, e, err_close);

	if (has_bytes) {
		ret = splice(steal_pipe[0], NULL, fd_pipes,
			     NULL, has_bytes, 0);
		if (ret < 0) {
			pr_perror("Can't push pipe data\n");
			goto err_close;
		}
	}

	ret = 0;

err_close:
	close(steal_pipe[0]);
	close(steal_pipe[1]);

err:
	return ret;
}

static int dump_one_pipe(struct fd_parms *p, unsigned int id, int lfd,
		struct cr_fdset *cr_fdset)
{
	struct pipe_entry e;
	int ret = -1;

	pr_info("Dumping pipe %d/%x flags %x\n", p->fd_name, id, p->flags);

	e.fd		= p->fd_name;
	e.pipeid	= id;
	e.flags		= p->flags;

	if (p->flags & O_WRONLY) {
		e.bytes = 0;
		write_ptr_safe(cr_fdset->fds[CR_FD_PIPES], &e, err);
		ret = 0;
	} else
		ret = dump_pipe_and_data(lfd, &e, cr_fdset);

err:
	if (!ret)
		pr_info("Dumped pipe: fd: %8lx pipeid: %8lx flags: %8lx bytes: %8lx\n",
			e.fd, e.pipeid, e.flags, e.bytes);
	else
		pr_err("Dumping pipe %d/%x flags %x\n", p->fd_name, id, p->flags);

	return ret;
}

<<<<<<< HEAD
static int dump_one_fd(pid_t pid, int pid_dir, char *fd_name, unsigned long pos,
		       unsigned int flags, char *id, struct cr_fdset *cr_fdset)
=======
static int dump_one_fd(char *pid_fd_dir, int lfd,
		struct fd_parms *p, struct cr_fdset *cr_fdset)
>>>>>>> d7121ede
{
	struct statfs stfs_buf;
	struct stat st_buf;
	int err = -1;

<<<<<<< HEAD
	fd = open_proc(pid_dir, "fd/%s", fd_name);
	if (fd < 0) {
		err = try_dump_socket(pid, fd_name, cr_fdset);
		if (err != 1)
			return err;

		pr_perror("Failed to openat %d/fd/%s\n", pid, fd_name);
		return -1;
	}

	if (fstat(fd, &st_buf) < 0) {
		pr_perror("Can't get stat on %d/fd/%s\n", pid, fd_name);
=======
	if (lfd < 0) {
		err = try_dump_socket(pid_fd_dir, p->fd_name, cr_fdset);
		if (err != 1)
			return err;

		pr_perror("Failed to open %s/%d\n", pid_fd_dir, p->fd_name);
		return -1;
	}

	if (fstat(lfd, &st_buf) < 0) {
		pr_perror("Can't get stat on %d\n", p->fd_name);
>>>>>>> d7121ede
		goto out_close;
	}

	if (S_ISCHR(st_buf.st_mode) &&
	    (major(st_buf.st_rdev) == TTY_MAJOR ||
	     major(st_buf.st_rdev) == UNIX98_PTY_SLAVE_MAJOR)) {
		/* skip only standard destriptors */
		if (p->fd_name < 3) {
			err = 0;
<<<<<<< HEAD
			pr_info("... Skipping tty ... %d/fd/%s\n", pid, fd_name);
=======
			pr_info("... Skipping tty ... %s/%d\n", pid_fd_dir, p->fd_name);
>>>>>>> d7121ede
			goto out_close;
		}
		goto err;
	}

	if (S_ISREG(st_buf.st_mode) ||
	    S_ISDIR(st_buf.st_mode) ||
	    (S_ISCHR(st_buf.st_mode) && major(st_buf.st_rdev) == MEM_MAJOR))
		return dump_one_reg_file(FDINFO_FD, p, lfd, cr_fdset, 1);

	if (S_ISFIFO(st_buf.st_mode)) {
		if (fstatfs(lfd, &stfs_buf) < 0) {
			pr_perror("Can't fstatfs on %d\n", p->fd_name);
			return -1;
		}

		if (stfs_buf.f_type == PIPEFS_MAGIC)
			return dump_one_pipe(p, st_buf.st_ino, lfd, cr_fdset);
	}

err:
	pr_err("Can't dump file %d of that type [%x]\n", p->fd_name, st_buf.st_mode);

out_close:
	close_safe(&lfd);
	return err;
}

<<<<<<< HEAD
static int read_fd_params(pid_t pid, int pid_dir, char *fd,
			  unsigned long *pos, unsigned int *flags,
			  char *id)
=======
static int read_fd_params(pid_t pid, char *fd, struct fd_parms *p)
>>>>>>> d7121ede
{
	FILE *file;
	unsigned int f;

	file = fopen_proc(pid_dir, "fdinfo/%s", fd);
	if (!file) {
		pr_perror("Can't open %d's %s fdinfo\n", pid, fd);
		return -1;
	}

	p->fd_name = atoi(fd);
	fscanf(file, "pos:\t%li\nflags:\t%o\nid:\t%s\n", &p->pos, &p->flags, p->id);
	fclose(file);

<<<<<<< HEAD
	pr_info("%d fdinfo %s: pos: %16lx flags: %16o id %20s\n",
		pid, fd, *pos, *flags, id);
=======
	pr_info("%d fdinfo %s: pos: %16lx flags: %16o id %s\n",
					pid, fd, p->pos, p->flags, p->id);
>>>>>>> d7121ede

	return 0;
}

static int dump_task_files(pid_t pid, int pid_dir, struct cr_fdset *cr_fdset)
{
	struct dirent *de;
	unsigned long pos;
	unsigned int flags;
	DIR *fd_dir;

	pr_info("\n");
	pr_info("Dumping opened files (pid: %d)\n", pid);
	pr_info("----------------------------------------\n");

	if (dump_cwd(pid_dir, cr_fdset)) {
		pr_perror("Can't dump %d's cwd %s\n", pid);
		return -1;
	}

	fd_dir = opendir_proc(pid_dir, "fd");
	if (!fd_dir) {
		pr_perror("Can't open %d's fd\n", pid);
		return -1;
	}

	while ((de = readdir(fd_dir))) {
		char id[FD_ID_SIZE];
		struct fd_parms p = { .id = id };
		int lfd;

		if (de->d_name[0] == '.')
			continue;
<<<<<<< HEAD
		if (read_fd_params(pid, pid_dir, de->d_name, &pos, &flags, id))
			return -1;
		if (dump_one_fd(pid, pid_dir, de->d_name, pos, flags, id, cr_fdset))
=======
		if (read_fd_params(pid, de->d_name, &p))
			return -1;

		lfd = openat(dirfd(fd_dir), de->d_name, O_RDONLY);
		if (dump_one_fd(pid_fd_dir, lfd, &p, cr_fdset))
>>>>>>> d7121ede
			return -1;
	}

	pr_info("----------------------------------------\n");

	closedir(fd_dir);
	return 0;
}

static int dump_task_mappings(pid_t pid, struct list_head *vma_area_list, struct cr_fdset *cr_fdset)
{
	struct vma_area *vma_area;
	int ret = -1;

	pr_info("\n");
	pr_info("Dumping mappings (pid: %d)\n", pid);
	pr_info("----------------------------------------\n");

	list_for_each_entry(vma_area, vma_area_list, list) {

		struct vma_entry *vma = &vma_area->vma;

		if (!vma_entry_is(vma, VMA_AREA_REGULAR))
			continue;

		pr_info_vma(vma_area);

		if (vma->flags & (MAP_SHARED | MAP_PRIVATE)) {

			if (vma_entry_is(vma, VMA_ANON_SHARED)) {
				struct shmem_entry e;

				e.start	= vma->start;
				e.end	= vma->end;
				e.shmid	= vma_area->shmid;

				pr_info("shmem: s: %16lx e: %16lx shmid: %16lx\n",
					e.start, e.end, e.shmid);

				write_ptr_safe(cr_fdset->fds[CR_FD_SHMEM], &e, err);
			} else if (vma_entry_is(vma, VMA_FILE_PRIVATE) ||
				   vma_entry_is(vma, VMA_FILE_SHARED)) {
				struct fd_parms p = {
					.fd_name = vma->start,
					.pos = 0,
					.id = NULL,
				};

				if (vma->prot & PROT_WRITE &&
				    vma_entry_is(vma, VMA_FILE_SHARED))
					p.flags = O_RDWR;
				else
					p.flags = O_RDONLY;

				ret = dump_one_reg_file(FDINFO_MAP, &p, vma_area->vm_file_fd, cr_fdset, 0);
				if (ret)
					goto err;
			}
		} else {
			pr_panic("Unknown VMA (pid: %d)\n", pid);
			goto err;
		}
	}

	ret = 0;

	pr_info("----------------------------------------\n");

err:
	return ret;
}

#define assign_reg(dst, src, e)		dst.e = (__typeof__(dst.e))src.e
#define assign_array(dst, src, e)	memcpy(&dst.e, &src.e, sizeof(dst.e))

static int get_task_stat(pid_t pid, int pid_dir, u8 *comm, u32 *flags,
			 u64 *start_code, u64 *end_code,
			 u64 *start_data, u64 *end_data,
			 u64 *start_stack, u64 *start_brk,
			 u64 *task_sigset)
{
	FILE *file = NULL;
	char *tok1, *tok2;
	int i, ret = -1;

	/*
	 * NOTE: Be careful, /proc/$pid/stat has a parasite
	 * '0' symbol at argument 20 in format string.
	 */

	file = fopen_proc(pid_dir, "stat");
	if (!file) {
		pr_perror("Can't open %d stat\n", pid);
		goto err;
	}

	if (!fgets(loc_buf, sizeof(loc_buf), file)) {
		perror("Can't read task stat");
		goto err;
	}

	tok1 = strtok(loc_buf, "(");
	tok2 = strtok(NULL, ")");
	if ((long)tok1 & (long)tok2) {
		strncpy((char *)comm, tok2, TASK_COMM_LEN);
		ret = 0;
	} else {
		printf("Unable to parse task stat\n");
		ret = -1;
	}

	if (!ret) {
		ret = -1;
		for (i = 0; i < 7; i++) {
			tok1 = strtok(NULL, " \n\t");
			if (!tok1)
				goto err_corrupted;
		}
		*flags = atoi(tok1);
		ret = 0;
	}

	if (!ret) {
		ret = -1;
		for (i = 0; i < 16; i++) {
			tok1 = strtok(NULL, " \n\t");
			if (!tok1)
				goto err_corrupted;
		}

		tok1 = strtok(NULL, " \n\t");
		if (!tok1)
			goto err_corrupted;
		*start_code = atol(tok1);

		tok1 = strtok(NULL, " \n\t");
		if (!tok1)
			goto err_corrupted;
		*end_code = atol(tok1);
		ret = 0;

		tok1 = strtok(NULL, " \n\t");
		if (!tok1)
			goto err_corrupted;
		*start_stack = atol(tok1);
		ret = 0;
	}

	if (!ret) {
		ret = -1;
		for (i = 0; i < 16; i++) {
			tok1 = strtok(NULL, " \n\t");
			if (!tok1)
				goto err_corrupted;
		}

		tok1 = strtok(NULL, " \n\t");
		if (!tok1)
			goto err_corrupted;
		*start_data = atol(tok1);

		tok1 = strtok(NULL, " \n\t");
		if (!tok1)
			goto err_corrupted;
		*end_data = atol(tok1);

		tok1 = strtok(NULL, " \n\t");
		if (!tok1)
			goto err_corrupted;
		*start_brk = atol(tok1);
		ret = 0;
	}

	/*
	 * Now signals.
	 */
	fclose(file);
	file = fopen_proc(pid_dir, "status");
	if (!file) {
		pr_perror("Can't open %d status\n", pid);
		goto err;
	}

	while (fgets(loc_buf, sizeof(loc_buf), file)) {
		if (!strncmp(loc_buf, "SigBlk:", 7)) {
			char *end;
			*task_sigset = strtol(&loc_buf[8], &end, 16);
			break;
		}
	}

err:
	if (file)
		fclose(file);
	return ret;

err_corrupted:
	pr_err("/proc/%d/stat is corrupted\n", pid);
	goto err;
}

static int get_task_personality(pid_t pid, int pid_dir, u32 *personality)
{
	FILE *file = NULL;
	int ret = -1;

	file = fopen_proc(pid_dir, "personality");
	if (!file) {
		pr_perror("Can't open %d personality\n", pid);
		goto err;
	}

	if (!fgets(loc_buf, sizeof(loc_buf), file)) {
		perror("Can't read task personality");
		goto err;
	}

	*personality = atoi(loc_buf);
	ret = 0;

err:
	if (file)
		fclose(file);
	return ret;
}

static int get_task_regs(pid_t pid, struct core_entry *core)
{
	user_fpregs_struct_t fpregs	= {-1};
	user_regs_struct_t regs		= {-1};
	int ret = -1;

	jerr(ptrace(PTRACE_GETREGS,	pid, NULL, &regs), err);
	jerr(ptrace(PTRACE_GETFPREGS,	pid, NULL, &fpregs), err);

	/* Did we come from a system call? */
	if (regs.orig_ax >= 0)
		/* Restart the system call */
		switch (regs.ax) {
		case -ERESTARTNOHAND:
		case -ERESTARTSYS:
		case -ERESTARTNOINTR:
			regs.ax = regs.orig_ax;
			regs.ip -= 2;
			break;

		case -ERESTART_RESTARTBLOCK:
			regs.ax = __NR_restart_syscall;
			regs.ip -= 2;
			break;
		}

	assign_reg(core->u.arch.gpregs, regs,		r15);
	assign_reg(core->u.arch.gpregs, regs,		r14);
	assign_reg(core->u.arch.gpregs, regs,		r13);
	assign_reg(core->u.arch.gpregs, regs,		r12);
	assign_reg(core->u.arch.gpregs, regs,		bp);
	assign_reg(core->u.arch.gpregs, regs,		bx);
	assign_reg(core->u.arch.gpregs, regs,		r11);
	assign_reg(core->u.arch.gpregs, regs,		r10);
	assign_reg(core->u.arch.gpregs, regs,		r9);
	assign_reg(core->u.arch.gpregs, regs,		r8);
	assign_reg(core->u.arch.gpregs, regs,		ax);
	assign_reg(core->u.arch.gpregs, regs,		cx);
	assign_reg(core->u.arch.gpregs, regs,		dx);
	assign_reg(core->u.arch.gpregs, regs,		si);
	assign_reg(core->u.arch.gpregs, regs,		di);
	assign_reg(core->u.arch.gpregs, regs,		orig_ax);
	assign_reg(core->u.arch.gpregs, regs,		ip);
	assign_reg(core->u.arch.gpregs, regs,		cs);
	assign_reg(core->u.arch.gpregs, regs,		flags);
	assign_reg(core->u.arch.gpregs, regs,		sp);
	assign_reg(core->u.arch.gpregs, regs,		ss);
	assign_reg(core->u.arch.gpregs, regs,		fs_base);
	assign_reg(core->u.arch.gpregs, regs,		gs_base);
	assign_reg(core->u.arch.gpregs, regs,		ds);
	assign_reg(core->u.arch.gpregs, regs,		es);
	assign_reg(core->u.arch.gpregs, regs,		fs);
	assign_reg(core->u.arch.gpregs, regs,		gs);

	assign_reg(core->u.arch.fpregs, fpregs,		cwd);
	assign_reg(core->u.arch.fpregs, fpregs,		swd);
	assign_reg(core->u.arch.fpregs, fpregs,		twd);
	assign_reg(core->u.arch.fpregs, fpregs,		fop);
	assign_reg(core->u.arch.fpregs, fpregs,		rip);
	assign_reg(core->u.arch.fpregs, fpregs,		rdp);
	assign_reg(core->u.arch.fpregs, fpregs,		mxcsr);
	assign_reg(core->u.arch.fpregs, fpregs,		mxcsr_mask);

	assign_array(core->u.arch.fpregs, fpregs,	st_space);
	assign_array(core->u.arch.fpregs, fpregs,	xmm_space);
	assign_array(core->u.arch.fpregs, fpregs,	padding);

	ret = 0;

err:
	return ret;
}

static int dump_task_core_seized(pid_t pid, int pid_dir, struct cr_fdset *cr_fdset)
{
	struct core_entry *core		= xzalloc(sizeof(*core));
	int fd_core			= cr_fdset->fds[CR_FD_CORE];
	int ret				= -1;
	unsigned long brk;

	pr_info("\n");
	pr_info("Dumping core (pid: %d)\n", pid);
	pr_info("----------------------------------------\n");

	if (!core)
		goto err;

	lseek(fd_core, MAGIC_OFFSET, SEEK_SET);

	pr_info("Dumping GP/FPU registers ... ");
	ret = get_task_regs(pid, core);
	if (ret)
		goto err_free;
	pr_info("OK\n");

	pr_info("Obtainting personality ... ");
	ret = get_task_personality(pid, pid_dir, &core->task_personality);
	if (ret)
		goto err_free;
	pr_info("OK\n");

	pr_info("Obtainting task stat ... ");
	ret = get_task_stat(pid, pid_dir, core->task_comm,
			    &core->task_flags,
			    &core->mm_start_code,
			    &core->mm_end_code,
			    &core->mm_start_data,
			    &core->mm_end_data,
			    &core->mm_start_stack,
			    &core->mm_start_brk,
			    &core->task_sigset);
	if (ret)
		goto err_free;
	pr_info("OK\n");

	pr_info("Obtainting task brk ... ");
	brk = brk_seized(pid, 0);
	if ((long)brk < 0)
		goto err_free;
	core->mm_brk = brk;
	pr_info("OK\n");

	pr_info("Dumping header ... ");
	core->header.version	= HEADER_VERSION;
	core->header.arch	= HEADER_ARCH_X86_64;
	core->header.flags	= 0;

	write_ptr_safe(fd_core, core, err_free);

	pr_info("OK\n");
	ret = 0;

err_free:
	free(core);
err:
	pr_info("----------------------------------------\n");

	return ret;
}

static int parse_threads(pid_t pid, int pid_dir, struct pstree_item *item)
{
	struct dirent *de;
	DIR *dir;
	u32 *t = NULL;
	int nr = 1;

	dir = opendir_proc(pid_dir, "task");
	if (!dir) {
		pr_perror("Can't open %d/task\n", pid);
		return -1;
	}

	while ((de = readdir(dir))) {
		u32 *tmp;

		/* We expect numbers only here */
		if (de->d_name[0] == '.')
			continue;

		tmp = xrealloc(t, nr * sizeof(u32));
		if (!tmp) {
			xfree(t);
			return -1;
		}
		t = tmp;
		t[nr - 1] = atoi(de->d_name);
		nr++;
	}

	closedir(dir);

	item->threads = t;
	item->nr_threads = nr - 1;

	return 0;
}

static int parse_children(pid_t pid, int pid_dir, struct pstree_item *item)
{
	FILE *file;
	char *tok;
	u32 *ch = NULL;
	int nr = 1, i;

	for (i = 0; i < item->nr_threads; i++) {

		file = fopen_proc(pid_dir, "task/%d/children", item->threads[i]);
		if (!file) {
			pr_perror("Can't open %d children %d\n",
				  pid, item->threads[i]);
			goto err;
		}

		if (!(fgets(loc_buf, sizeof(loc_buf), file)))
			loc_buf[0] = 0;

		fclose(file);

		tok = strtok(loc_buf, " \n");
		while (tok) {
			u32 *tmp = xrealloc(ch, nr * sizeof(u32));
			if (!tmp)
				goto err;
			ch = tmp;
			ch[nr - 1] = atoi(tok);
			nr++;
			tok = strtok(NULL, " \n");
		}

	}

	item->children = ch;
	item->nr_children = nr - 1;

	return 0;

err:
	xfree(ch);
	return -1;
}

<<<<<<< HEAD
static struct pstree_item *find_pstree_entry(pid_t pid, int pid_dir)
=======
static struct pstree_item *add_pstree_entry(pid_t pid, struct list_head *list)
>>>>>>> d7121ede
{
	struct pstree_item *item;

	item = xzalloc(sizeof(*item));
	if (!item)
		goto err;

	if (parse_threads(pid, pid_dir, item))
		goto err_free;

	if (parse_children(pid, pid_dir, item))
		goto err_free;

	item->pid = pid;
	list_add_tail(&item->list, list);
	return item;

err_free:
	xfree(item->threads);
	xfree(item->children);
	xfree(item);
err:
	return NULL;
}

static int collect_pstree(pid_t pid, struct list_head *pstree_list)
{
	struct pstree_item *item;
	unsigned long i;
	int pid_dir;
	int ret = -1;

<<<<<<< HEAD
	pid_dir = open_pid_proc(pid);
	if (pid_dir < 0)
		goto err;

	item = find_pstree_entry(pid, pid_dir);
=======
	item = add_pstree_entry(pid, pstree_list);
>>>>>>> d7121ede
	if (!item)
		goto err;

	for (i = 0; i < item->nr_children; i++) {
		ret = collect_pstree(item->children[i], pstree_list);
		if (ret)
			goto err_close;
	}
	ret = 0;

err_close:
	close(pid_dir);
err:
	return ret;
}

static int dump_pstree(pid_t pid, struct list_head *pstree_list, struct cr_fdset *cr_fdset)
{
	struct pstree_item *item;
	struct pstree_entry e;
	unsigned long i;
	int ret = -1;

	pr_info("\n");
	pr_info("Dumping pstree (pid: %d)\n", pid);
	pr_info("----------------------------------------\n");

	list_for_each_entry(item, pstree_list, list) {

		pr_info("Process: %d (%d children)\n",
			item->pid, item->nr_children);

		e.pid		= item->pid;
		e.nr_children	= item->nr_children;
		e.nr_threads	= item->nr_threads;

		write_ptr_safe(cr_fdset->fds[CR_FD_PSTREE], &e, err);

		pr_info("Children:");
		for (i = 0; i < item->nr_children; i++) {
			pr_info(" %d", item->children[i]);
			write_ptr_safe(cr_fdset->fds[CR_FD_PSTREE],
				       &item->children[i], err);
		}
		pr_info("\n");

		pr_info("Threads:\n");
		for (i = 0; i < item->nr_threads; i++) {
			pr_info(" %d", item->threads[i]);
			write_ptr_safe(cr_fdset->fds[CR_FD_PSTREE],
				       &item->threads[i], err);
		}
		pr_info("\n");
	}
	ret = 0;

err:
	pr_info("----------------------------------------\n");
	return ret;
}

static struct vma_area *find_vma_by_addr(struct list_head *vma_area_list, unsigned long addr)
{
	struct vma_area *vma_area;

	list_for_each_entry(vma_area, vma_area_list, list) {
		if (in_vma_area(vma_area, addr))
			return vma_area;
	}

	return NULL;
}

/* kernel expects a special format in core file */
static int finalize_core(pid_t pid, struct list_head *vma_area_list, struct cr_fdset *cr_fdset)
{
	int fd_pages, fd_pages_shmem, fd_core;
	unsigned long num, num_anon;
	struct vma_area *vma_area;
	struct vma_entry ve;
	int ret = -1;
	u64 va;

	pr_info("\n");
	pr_info("Finalizing core (pid: %d)\n", pid);
	pr_info("----------------------------------------\n");

	fd_core		= cr_fdset->fds[CR_FD_CORE];
	fd_pages	= cr_fdset->fds[CR_FD_PAGES];
	fd_pages_shmem	= cr_fdset->fds[CR_FD_PAGES_SHMEM];

	lseek(fd_core,		GET_FILE_OFF_AFTER(struct core_entry), SEEK_SET);
	lseek(fd_pages,		MAGIC_OFFSET, SEEK_SET);
	lseek(fd_pages_shmem,	MAGIC_OFFSET, SEEK_SET);

	num = 0;
	pr_info("Appending VMAs ... ");

	/* All VMAs first */

	list_for_each_entry(vma_area, vma_area_list, list) {
		ret = write(fd_core, &vma_area->vma, sizeof(vma_area->vma));
		if (ret != sizeof(vma_area->vma)) {
			pr_perror("\nUnable to write vma entry (%li written)\n", num);
			goto err;
		}
		num++;
	}

	/* Ending marker */
	memzero_p(&ve);
	write_ptr_safe(fd_core, &ve, err);

	pr_info("OK (%li written)\n", num);

	num = 0;
	num_anon = 0;

	pr_info("Appending pages ... ");
	while (1) {
		ret = read(fd_pages, &va, sizeof(va));
		if (!ret)
			break;
		if (ret != sizeof(va)) {
			pr_perror("\nUnable to read VA of page (%li written)\n", num);
			goto err;
		}

		/* Ending marker */
		if (va == 0) {
			write_ptr_safe(fd_core,		&zero_page_entry, err);
			write_ptr_safe(fd_pages_shmem,	&zero_page_entry, err);
			break;
		}

		vma_area = find_vma_by_addr(vma_area_list, (unsigned long)va);
		if (!vma_area) {
			pr_panic("\nA page with address %lx is unknown\n", va);
			goto err;
		}

		/*
		 * Just in case if someone broke parasite page
		 * dumper code.
		 */
		if (!vma_area_is(vma_area, VMA_AREA_REGULAR)) {
			pr_panic("\nA page with address %lx has a wrong status\n", va);
			goto err;
		}

		if (vma_area_is(vma_area, VMA_ANON_PRIVATE) ||
		    vma_area_is(vma_area, VMA_FILE_PRIVATE)) {
			ret  = write(fd_core, &va, sizeof(va));
			ret += sendfile(fd_core, fd_pages, NULL, PAGE_SIZE);
			if (ret != sizeof(va) + PAGE_SIZE) {
				pr_perror("\nUnable to write VMA_FILE_PRIVATE|VMA_ANON_PRIVATE "
					  "page (%li, %li written)\n",
					  num, num_anon);
				goto err;
			}
			num++;
		} else if (vma_area_is(vma_area, VMA_ANON_SHARED)) {
			ret  = write(fd_pages_shmem, &va, sizeof(va));
			ret += sendfile(fd_pages_shmem, fd_pages, NULL, PAGE_SIZE);
			if (ret != sizeof(va) + PAGE_SIZE) {
				pr_perror("\nUnable to write VMA_ANON_SHARED "
					  "page (%li, %li written)\n",
					  num, num_anon);
				goto err;
			}
			num_anon++;
		} else {
			pr_warning("Unexpected VMA area found\n");
			pr_info_vma(vma_area);
			lseek(fd_pages, PAGE_SIZE, SEEK_CUR);
		}
	}
	ret = 0;

	pr_info("OK (%li written)\n", num + num_anon);

err:
	pr_info("----------------------------------------\n");
	return ret;

err_strno:
	pr_perror("Error catched\n");
	goto err;
}

static int dump_task_thread(pid_t pid, struct cr_fdset *cr_fdset)
{
	struct core_entry *core		= xzalloc(sizeof(*core));
	int fd_core			= cr_fdset->fds[CR_FD_CORE];
	int ret				= -1;

	pr_info("\n");
	pr_info("Dumping core for thread (pid: %d)\n", pid);
	pr_info("----------------------------------------\n");

	if (!core)
		goto err;

	lseek(fd_core, MAGIC_OFFSET, SEEK_SET);

	ret = seize_task(pid);
	if (ret) {
		pr_err("Failed to seize thread (pid: %d) with %d\n",
		       pid, ret);
		goto err_free;
	}

	pr_info("Dumping GP/FPU registers ... ");
	ret = get_task_regs(pid, core);
	if (ret)
		goto err_free;
	pr_info("OK\n");

	ret = unseize_task(pid);
	if (ret) {
		pr_err("Can't unsieze thread (pid: %d)\n", pid);
		goto err_free;
	}

	pr_info("Dumping header ... ");
	core->header.version	= HEADER_VERSION;
	core->header.arch	= HEADER_ARCH_X86_64;
	core->header.flags	= 0;

	write_ptr_safe(fd_core, core, err_free);

	pr_info("OK\n");
	ret = 0;

err_free:
	free(core);
err:
	pr_info("----------------------------------------\n");

	return ret;
}

static int dump_one_task(pid_t pid, struct cr_fdset *cr_fdset)
{
	LIST_HEAD(vma_area_list);
	struct parasite_ctl *parasite_ctl;
	int ret = -1;
	int pid_dir;

	pr_info("========================================\n");
	pr_info("Dumping task (pid: %d)\n", pid);
	pr_info("========================================\n");

	pid_dir = open_pid_proc(pid);
	if (pid_dir < 0) {
		pr_perror("Can't open %d proc dir\n", pid);
		goto err;
	}

	ret = collect_mappings(pid, pid_dir, &vma_area_list);
	if (ret) {
		pr_err("Collect mappings (pid: %d) failed with %d\n", pid, ret);
		goto err;
	}

	ret = seize_task(pid);
	if (ret) {
		pr_err("Failed to seize task (pid: %d) with %d\n",
		       pid, ret);
		goto err;
	}

	ret = dump_task_core_seized(pid, pid_dir, cr_fdset);
	if (ret) {
		pr_err("Dump core (pid: %d) failed with %d\n", pid, ret);
		goto err;
	}

	parasite_ctl = parasite_infect_seized(pid, &vma_area_list);
	if (!parasite_ctl) {
		pr_err("Can't infect (pid: %d) with parasite\n", pid);
		goto err;
	}

	ret = parasite_dump_pages_seized(parasite_ctl, &vma_area_list, cr_fdset);
	if (ret) {
		pr_err("Can't dump pages (pid: %d) with parasite\n", pid);
		goto err;
	}

	ret = parasite_dump_sigacts_seized(parasite_ctl, cr_fdset);
	if (ret) {
		pr_err("Can't dump sigactions (pid: %d) with parasite\n", pid);
		goto err;
	}

	ret = parasite_cure_seized(parasite_ctl, &vma_area_list);
	if (ret) {
		pr_err("Can't cure (pid: %d) from parasite\n", pid);
		goto err;
	}

	ret = unseize_task(pid);
	if (ret) {
		pr_err("Can't unsieze (pid: %d) task\n", pid);
		goto err;
	}

	ret = dump_task_files(pid, pid_dir, cr_fdset);
	if (ret) {
		pr_err("Dump files (pid: %d) failed with %d\n", pid, ret);
		goto err;
	}

	ret = dump_task_mappings(pid, &vma_area_list, cr_fdset);
	if (ret) {
		pr_err("Dump mappings (pid: %d) failed with %d\n", pid, ret);
		goto err;
	}

	ret = finalize_core(pid, &vma_area_list, cr_fdset);
	if (ret) {
		pr_err("Finalizing core (pid: %d) failed with %d\n", pid, ret);
		goto err;
	}

err:
	free_mappings(&vma_area_list);
	return ret;
}

static void pstree_switch_state(struct list_head *list,
		enum cr_task_state state, int leader_only)
{
	static const int state_sigs[] = {
		[CR_TASK_STOP] = SIGSTOP,
		[CR_TASK_RUN] = SIGCONT,
		[CR_TASK_KILL] = SIGKILL,
	};

	struct pstree_item *item;

	/*
	 * Since ptrace-seize doesn't work on frozen tasks
	 * we stick with explicit tasks stopping via stop
	 * signal, but in future it's aimed to switch to
	 * kernel freezer.
	 */

	list_for_each_entry(item, list, list) {
		kill(item->pid, state_sigs[state]);
		if (leader_only)
			break;
	}
}

int cr_dump_tasks(pid_t pid, struct cr_options *opts)
{
	LIST_HEAD(pstree_list);
	struct cr_fdset *cr_fdset = NULL;
	struct cr_fdset *cr_fdset_thread = NULL;
	struct pstree_item *item;
	int i, ret = -1, pid_dir;

	pr_info("========================================\n");
	if (!opts->leader_only)
		pr_info("Dumping process group (pid: %d)\n", pid);
	else
		pr_info("Dumping process (pid: %d)\n", pid);
	pr_info("========================================\n");

	if (collect_pstree(pid, &pstree_list))
		goto err;

	if (collect_sockets())
		goto err;

	pstree_switch_state(&pstree_list, CR_TASK_STOP, opts->leader_only);

	list_for_each_entry(item, &pstree_list, list) {
		if (item->pid == pid) {
			cr_fdset = prep_cr_fdset_for_dump(item->pid, CR_FD_DESC_ALL);
			if (!cr_fdset)
				goto err;
			if (dump_pstree(pid, &pstree_list, cr_fdset))
				goto err;
		} else {
			cr_fdset = prep_cr_fdset_for_dump(item->pid, CR_FD_DESC_NOPSTREE);
			if (!cr_fdset)
				goto err;
		}

		if (dump_one_task(item->pid, cr_fdset))
			goto err;

		if (item->nr_threads > 1) {
			for (i = 0; i < item->nr_threads; i++) {


				/* Leader is already dumped */
				if (item->pid == item->threads[i])
					continue;

				cr_fdset_thread = prep_cr_fdset_for_dump(item->threads[i], CR_FD_DESC_CORE);
				if (!cr_fdset_thread)
					goto err;

				if (dump_task_thread(item->threads[i], cr_fdset_thread))
					goto err;

				close_cr_fdset(&cr_fdset_thread);
			}
		}

		close_cr_fdset(&cr_fdset);

		if (opts->leader_only)
			break;
	}
	ret = 0;

err:
	switch (opts->final_state) {
	case CR_TASK_RUN:
	case CR_TASK_KILL:
		pstree_switch_state(&pstree_list,
				opts->final_state, opts->leader_only);
	case CR_TASK_STOP: /* they are already stopped */
		break;
	}

	free_pstree(&pstree_list);

	close_cr_fdset(&cr_fdset);
	close_cr_fdset(&cr_fdset_thread);

	return ret;
}<|MERGE_RESOLUTION|>--- conflicted
+++ resolved
@@ -92,22 +92,16 @@
 	goto err;
 }
 
-<<<<<<< HEAD
-static int dump_one_reg_file(int type, unsigned long fd_name, int lfd,
-			     bool do_close_lfd, unsigned long pos,
-			     unsigned int flags, char *id,
-			     struct cr_fdset *cr_fdset)
-=======
 struct fd_parms {
-	unsigned long fd_name;
-	unsigned long pos;
-	unsigned int flags;
-	char *id;
+	unsigned long	fd_name;
+	unsigned long	pos;
+	unsigned int	flags;
+	char		*id;
 };
 
 static int dump_one_reg_file(int type, struct fd_parms *p, int lfd,
-		struct cr_fdset *cr_fdset, bool do_close)
->>>>>>> d7121ede
+			     struct cr_fdset *cr_fdset,
+			     bool do_close_lfd)
 {
 	struct fdinfo_entry e;
 	char fd_str[128];
@@ -253,32 +247,13 @@
 	return ret;
 }
 
-<<<<<<< HEAD
-static int dump_one_fd(pid_t pid, int pid_dir, char *fd_name, unsigned long pos,
-		       unsigned int flags, char *id, struct cr_fdset *cr_fdset)
-=======
-static int dump_one_fd(char *pid_fd_dir, int lfd,
-		struct fd_parms *p, struct cr_fdset *cr_fdset)
->>>>>>> d7121ede
+static int dump_one_fd(pid_t pid, int pid_fd_dir, int lfd,
+		       struct fd_parms *p, struct cr_fdset *cr_fdset)
 {
 	struct statfs stfs_buf;
 	struct stat st_buf;
 	int err = -1;
 
-<<<<<<< HEAD
-	fd = open_proc(pid_dir, "fd/%s", fd_name);
-	if (fd < 0) {
-		err = try_dump_socket(pid, fd_name, cr_fdset);
-		if (err != 1)
-			return err;
-
-		pr_perror("Failed to openat %d/fd/%s\n", pid, fd_name);
-		return -1;
-	}
-
-	if (fstat(fd, &st_buf) < 0) {
-		pr_perror("Can't get stat on %d/fd/%s\n", pid, fd_name);
-=======
 	if (lfd < 0) {
 		err = try_dump_socket(pid_fd_dir, p->fd_name, cr_fdset);
 		if (err != 1)
@@ -290,7 +265,6 @@
 
 	if (fstat(lfd, &st_buf) < 0) {
 		pr_perror("Can't get stat on %d\n", p->fd_name);
->>>>>>> d7121ede
 		goto out_close;
 	}
 
@@ -300,11 +274,8 @@
 		/* skip only standard destriptors */
 		if (p->fd_name < 3) {
 			err = 0;
-<<<<<<< HEAD
-			pr_info("... Skipping tty ... %d/fd/%s\n", pid, fd_name);
-=======
-			pr_info("... Skipping tty ... %s/%d\n", pid_fd_dir, p->fd_name);
->>>>>>> d7121ede
+			pr_info("... Skipping tty ... %s/%d\n",
+				pid_fd_dir, p->fd_name);
 			goto out_close;
 		}
 		goto err;
@@ -333,13 +304,7 @@
 	return err;
 }
 
-<<<<<<< HEAD
-static int read_fd_params(pid_t pid, int pid_dir, char *fd,
-			  unsigned long *pos, unsigned int *flags,
-			  char *id)
-=======
-static int read_fd_params(pid_t pid, char *fd, struct fd_parms *p)
->>>>>>> d7121ede
+static int read_fd_params(pid_t pid, int pid_dir, char *fd, struct fd_parms *p)
 {
 	FILE *file;
 	unsigned int f;
@@ -354,13 +319,8 @@
 	fscanf(file, "pos:\t%li\nflags:\t%o\nid:\t%s\n", &p->pos, &p->flags, p->id);
 	fclose(file);
 
-<<<<<<< HEAD
-	pr_info("%d fdinfo %s: pos: %16lx flags: %16o id %20s\n",
-		pid, fd, *pos, *flags, id);
-=======
 	pr_info("%d fdinfo %s: pos: %16lx flags: %16o id %s\n",
-					pid, fd, p->pos, p->flags, p->id);
->>>>>>> d7121ede
+		pid, fd, p->pos, p->flags, p->id);
 
 	return 0;
 }
@@ -394,17 +354,11 @@
 
 		if (de->d_name[0] == '.')
 			continue;
-<<<<<<< HEAD
-		if (read_fd_params(pid, pid_dir, de->d_name, &pos, &flags, id))
+		if (read_fd_params(pid, pid_dir, de->d_name, &p))
 			return -1;
-		if (dump_one_fd(pid, pid_dir, de->d_name, pos, flags, id, cr_fdset))
-=======
-		if (read_fd_params(pid, de->d_name, &p))
-			return -1;
 
 		lfd = openat(dirfd(fd_dir), de->d_name, O_RDONLY);
-		if (dump_one_fd(pid_fd_dir, lfd, &p, cr_fdset))
->>>>>>> d7121ede
+		if (dump_one_fd(pid, dirfd(fd_dir), lfd, &p, cr_fdset))
 			return -1;
 	}
 
@@ -853,11 +807,7 @@
 	return -1;
 }
 
-<<<<<<< HEAD
-static struct pstree_item *find_pstree_entry(pid_t pid, int pid_dir)
-=======
-static struct pstree_item *add_pstree_entry(pid_t pid, struct list_head *list)
->>>>>>> d7121ede
+static struct pstree_item *add_pstree_entry(pid_t pid, int pid_dir, struct list_head *list)
 {
 	struct pstree_item *item;
 
@@ -890,15 +840,11 @@
 	int pid_dir;
 	int ret = -1;
 
-<<<<<<< HEAD
 	pid_dir = open_pid_proc(pid);
 	if (pid_dir < 0)
 		goto err;
 
-	item = find_pstree_entry(pid, pid_dir);
-=======
-	item = add_pstree_entry(pid, pstree_list);
->>>>>>> d7121ede
+	item = add_pstree_entry(pid, pid_dir, pstree_list);
 	if (!item)
 		goto err;
 
